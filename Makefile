EXTENSION  = icu_ext
<<<<<<< HEAD
EXTVERSION = 1.7.0
=======
EXTVERSION = 1.7
>>>>>>> 908abc78

PG_CONFIG = pg_config

DATA = $(wildcard sql/icu_*.sql)

MODULE_big = icu_ext
OBJS = icu_ext.o icu_break.o icu_num.o icu_spoof.o icu_transform.o \
	icu_search.o icu_normalize.o icu_calendar.o
SHLIB_LINK = $(ICU_LIBS)
REGRESS   = tests-01
EXTRA_CLEAN = expected/tests.out

all:


PGXS := $(shell $(PG_CONFIG) --pgxs)
include $(PGXS)
override CFLAGS += -g  # added with PG16 built with meson. Not sure it should be kept.
<|MERGE_RESOLUTION|>--- conflicted
+++ resolved
@@ -1,9 +1,6 @@
 EXTENSION  = icu_ext
-<<<<<<< HEAD
-EXTVERSION = 1.7.0
-=======
-EXTVERSION = 1.7
->>>>>>> 908abc78
+EXTVERSION = 1.8
+
 
 PG_CONFIG = pg_config
 
