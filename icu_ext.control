# icu_ext extension
comment = 'Access ICU functions'
<<<<<<< HEAD
default_version = '1.7.0'
=======
default_version = '1.7'
>>>>>>> 908abc78
module_pathname = '$libdir/icu_ext'
relocatable = true<|MERGE_RESOLUTION|>--- conflicted
+++ resolved
@@ -1,9 +1,5 @@
 # icu_ext extension
 comment = 'Access ICU functions'
-<<<<<<< HEAD
-default_version = '1.7.0'
-=======
-default_version = '1.7'
->>>>>>> 908abc78
+default_version = '1.8.0'
 module_pathname = '$libdir/icu_ext'
 relocatable = true